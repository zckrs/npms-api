--- conflicted
+++ resolved
@@ -62,10 +62,6 @@
     "eslint": "^3.0.0",
     "istanbul": "^0.4.2",
     "mocha": "^3.0.1",
-    "nodemon": "^1.9.1",
-<<<<<<< HEAD
-=======
-    "supertest-as-promised": "^4.0.0"
->>>>>>> 5c6562b9
+    "nodemon": "^1.9.1"
   }
 }