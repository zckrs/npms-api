--- conflicted
+++ resolved
@@ -122,13 +122,8 @@
      *       ...
      *     ]
      *
-<<<<<<< HEAD
-     * @apiExample {curl} Example usage:
-     *     curl "http://localhost/search/suggestions?term=cross+spawn"
-=======
      * @apiExample {curl} Usage
      *     curl "https://api.npms.io/v2/search/suggestions?text=cross+spawn"
->>>>>>> 4f84d9cf
      */
     const suggestionsQuerySchema = Joi.object({
         q: Joi.string().trim().min(1).max(250).lowercase().required(),
